--- conflicted
+++ resolved
@@ -354,59 +354,15 @@
       checkTransform(
         t,
         `import {configureLocalization} from './lib_client/index.js';
-     configureLocalization({
-       sourceLocale: 'en',
-       targetLocales: ['es-419'],
-       loadLocale: (locale: string) => import(\`/\${locale}.js\`),
-     });`,
-<<<<<<< HEAD
-    `undefined;`,
-    [],
-    false
-  );
-});
-
-test('getLocale() -> "es-419"', (t) => {
-  checkTransform(
-    t,
-    `import {getLocale} from './lib_client/index.js';
-     getLocale();`,
-    `"en";`,
-    [],
-    false,
-    'en'
-  );
-
-  checkTransform(
-    t,
-    `import {getLocale} from './lib_client/index.js';
-     getLocale();`,
-    `"es-419";`,
-    [],
-    false,
-    'es-419'
-  );
-});
-
-test('setLocale() -> undefined', (t) => {
-  checkTransform(
-    t,
-    `import {setLocale} from './lib_client/index.js';
-     setLocale("es-419");`,
-    `undefined;`,
-    [],
-    false
-  );
-});
-
-test('localeReady() -> Promise.resolve(undefined)', (t) => {
-  checkTransform(
-    t,
-    `import {localeReady} from './lib_client/index.js';
-     localeReady().then(() => console.log('ok'));`,
-    `Promise.resolve(undefined).then(() => console.log('ok'));`,
-    [],
-    false
+         configureLocalization({
+           sourceLocale: 'en',
+           targetLocales: ['es-419'],
+           loadLocale: (locale: string) => import(\`/\${locale}.js\`),
+         });`,
+        ``
+      ),
+    undefined,
+    'Cannot use configureLocalization in transform mode'
   );
 });
 
@@ -415,9 +371,7 @@
     t,
     `import {LOCALE_CHANGED_EVENT} from './lib_client/index.js';
      window.addEventListener(LOCALE_CHANGED_EVENT, () => console.log('ok'));`,
-    `window.addEventListener('lit-localize-locale-changed', () => console.log('ok'));`,
-    [],
-    false
+    `window.addEventListener('lit-localize-locale-changed', () => console.log('ok'));`
   );
 });
 
@@ -425,7 +379,6 @@
   checkTransform(
     t,
     `import {LitElement, html} from 'lit-element';
-     import {msg} from './lib_client/index.js';
      import {Localized} from './lib_client/localized-element.js';
      class MyElement extends Localized(LitElement) {
        render() {
@@ -437,14 +390,6 @@
        render() {
          return html\`<b>Hello World!</b>\`;
        }
-     }`,
-    [],
-    false
-=======
-        `undefined;`
-      ),
-    undefined,
-    'Cannot use configureLocalization in transform mode'
->>>>>>> d89861c7
+     }`
   );
 });