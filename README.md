--- conflicted
+++ resolved
@@ -56,12 +56,8 @@
 
 ### `configureTransformLocalization(configuration)`
 
-<<<<<<< HEAD
-### `getLocale() => string`
-=======
 Set configuration parameters for lit-localize when in transform mode. Returns an
 object with function:
->>>>>>> d89861c7
 
 - [`getLocale`](#getlocale-string): Return the active locale code.
 
@@ -92,9 +88,6 @@
 const {getLocale} = {getLocale: () => 'es-419'};
 ```
 
-<<<<<<< HEAD
-### `localeReady() => Promise`
-=======
 ### `getLocale(): string`
 
 Return the active locale code.
@@ -104,7 +97,6 @@
 Set the active locale code, and begin loading templates for that locale using
 the `loadLocale` function that was passed to `configureLocalization`. Returns a
 promise that resolves when the next locale is ready to be rendered.
->>>>>>> d89861c7
 
 Note that if a second call to `setLocale` is made while the first requested
 locale is still loading, then the second call takes precedence, and the promise
